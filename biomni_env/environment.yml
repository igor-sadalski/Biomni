name: biomni_e1
channels:
  - conda-forge
  - defaults
  - bioconda
dependencies:
  - python=3.11
  - pip
  - pip:
      - numpy==2.1
      - pandas
      - matplotlib
      - scipy
      - statsmodels
      - scikit-learn
      - gradio
      - langchain
      - langgraph==0.3.18
      - langchain_openai
      - langchain_anthropic
      - langchain_community
      - langchain-google-genai
      - langchain_ollama
      - openai
      - beautifulsoup4
      - lxml
      - tqdm
      - seaborn
      - networkx
      - requests
      - pyyaml
      - jupyter
      - notebook
      - ipykernel
      - pytest
<<<<<<< HEAD
      - hyperimpute
=======
      - transformers
      - sentencepiece
>>>>>>> 4f0b47a1
<|MERGE_RESOLUTION|>--- conflicted
+++ resolved
@@ -33,9 +33,6 @@
       - notebook
       - ipykernel
       - pytest
-<<<<<<< HEAD
-      - hyperimpute
-=======
       - transformers
       - sentencepiece
->>>>>>> 4f0b47a1
+      - hyperimpute